name: CI/CD Pipeline

on:
  push:
    branches: [ main, develop ]
    tags: [ 'v*' ]
  pull_request:
    branches: [ main, develop ]

env:
  GO_VERSION: '1.21'
  LLAMA_CPP_BUILD: 'b6076'

jobs:
  test:
    name: Test
    runs-on: ${{ matrix.os }}
    strategy:
      matrix:
        os: [ubuntu-latest, macos-latest, windows-latest]
        go-version: ['1.21', '1.22','1.24']
    
    steps:
    - name: Checkout code
      uses: actions/checkout@11bd71901bbe5b1630ceea73d27597364c9af683 # v4

    - name: Set up Go
      uses: actions/setup-go@d35c59abb061a4a6fb18e82ac0862c26744d6ab5 # v5
      with:
        go-version: ${{ matrix.go-version }}

    - name: Cache Go modules
      uses: actions/cache@5a3ec84eff668545956fd18022155c47e93e2684 # v4
      with:
        path: |
          ~/.cache/go-build
          ~/go/pkg/mod
        key: ${{ runner.os }}-go-${{ matrix.go-version }}-${{ hashFiles('**/go.sum') }}
        restore-keys: |
          ${{ runner.os }}-go-${{ matrix.go-version }}-

    - name: Install dependencies (Ubuntu)
      if: matrix.os == 'ubuntu-latest'
      run: |
        sudo apt-get update
        sudo apt-get install -y cmake build-essential

    - name: Install dependencies (macOS)
      if: matrix.os == 'macos-latest'
      run: |
        brew install cmake

    - name: Install dependencies (Windows)
      if: matrix.os == 'windows-latest'
      run: |
        choco install cmake

    - name: Download dependencies
      run: go mod download

    - name: Verify platform compatibility
      run: |
        echo "Testing platform compatibility..."
        go build -v ./...
        echo "Build successful for ${{ runner.os }}"

    - name: Run tests
      run: go test -v ./...

    - name: Run platform-specific tests
      run: go test -v -run TestPlatformSpecific ./...

    # - name: Cross-compile test (Windows)
    #   if: matrix.os != 'windows-latest'
    #   run: |
    #     echo "Testing Windows cross-compilation..."
    #     GOOS=windows GOARCH=amd64 go build -v ./...

    # - name: Cross-compile test (Linux)
    #   if: matrix.os != 'ubuntu-latest'
    #   run: |
    #     echo "Testing Linux cross-compilation..."
    #     GOOS=linux GOARCH=amd64 go build -v ./...

    # - name: Cross-compile test (macOS)
    #   if: matrix.os != 'macos-latest'
    #   run: |
    #     echo "Testing macOS cross-compilation..."
    #     GOOS=darwin GOARCH=amd64 go build -v ./...

    - name: Run tests with race detection
      if: matrix.os != 'windows-latest' # Race detector not fully supported on Windows
      run: go test -race -v ./...

    - name: Run benchmarks
      run: go test -bench=. -benchmem ./...

  # cross-platform:
  #   name: Cross-Platform Compatibility
  #   runs-on: ubuntu-latest
    
  #   steps:
  #   - name: Checkout code
  #     uses: actions/checkout@11bd71901bbe5b1630ceea73d27597364c9af683 # v4

  #   - name: Set up Go
  #     uses: actions/setup-go@d35c59abb061a4a6fb18e82ac0862c26744d6ab5 # v5
  #     with:
  #       go-version: ${{ env.GO_VERSION }}

  #   - name: Download dependencies
  #     run: go mod download

  #   - name: Test all platform builds
  #     run: |
  #       echo "Testing cross-compilation for all supported platforms..."
        
  #       # Test Windows (both architectures)
  #       echo "Building for Windows amd64..."
  #       GOOS=windows GOARCH=amd64 go build -v ./...
  #       echo "Building for Windows arm64..."
  #       GOOS=windows GOARCH=arm64 go build -v ./...
        
  #       # Test Linux (both architectures)
  #       echo "Building for Linux amd64..."
  #       GOOS=linux GOARCH=amd64 go build -v ./...
  #       echo "Building for Linux arm64..."
  #       GOOS=linux GOARCH=arm64 go build -v ./...
        
  #       # Test macOS (both architectures)
  #       echo "Building for macOS amd64..."
  #       GOOS=darwin GOARCH=amd64 go build -v ./...
  #       echo "Building for macOS arm64..."
  #       GOOS=darwin GOARCH=arm64 go build -v ./...
        
  #       echo "All cross-compilation tests passed!"

  #   - name: Test platform-specific code coverage
  #     run: |
  #       echo "Testing platform-specific code paths..."
  #       go test -v -coverprofile=coverage.out ./...
  #       go tool cover -func=coverage.out

  lint:
    name: Lint
    runs-on: ubuntu-latest
    
    steps:
    - name: Checkout code
      uses: actions/checkout@11bd71901bbe5b1630ceea73d27597364c9af683 # v4

    - name: Set up Go
      uses: actions/setup-go@d35c59abb061a4a6fb18e82ac0862c26744d6ab5 # v5
      with:
        go-version: ${{ env.GO_VERSION }}

    - name: golangci-lint
      uses: golangci/golangci-lint-action@4afd733a84b1f43292c63897423277bb7f4313a9 # v8
      with:
        version: latest

  security:
    name: Security Scan
    runs-on: ubuntu-latest
    
    steps:
    - name: Checkout code
      uses: actions/checkout@11bd71901bbe5b1630ceea73d27597364c9af683 # v4

    - name: Set up Go
      uses: actions/setup-go@d35c59abb061a4a6fb18e82ac0862c26744d6ab5 # v5
      with:
        go-version: ${{ env.GO_VERSION }}

    - name: Run Gosec Security Scanner
      uses: securego/gosec@master
      with:
        # Exclude acceptable issues and set severity to medium:
        # G103: Use of unsafe calls (necessary for C interop)
        # G104: Errors unhandled (acceptable for non-critical operations)
        # G115: Integer overflow with validation (all conversions are validated)
        # G304: File inclusion via variable (expected in CLI tools)
        # This reduces noise while focusing on actionable security issues
        args: '-exclude=G103,G104,G115,G304 -severity=medium ./...'

  # download-libs:
  #   name: Download Libraries
  #   runs-on: ${{ matrix.os }}
  #   strategy:
  #     matrix:
  #       include:
  #         # Linux downloads
  #         - os: ubuntu-latest
  #           platform: linux
  #           arch: amd64
  #           description: "Download pre-built libraries"
  #         - os: ubuntu-latest
  #           platform: linux
  #           arch: arm64
  #           description: "Download pre-built libraries"
  #         # macOS downloads
  #         - os: macos-latest
  #           platform: darwin
  #           arch: amd64
  #           description: "Download pre-built libraries"
  #         - os: macos-latest
  #           platform: darwin
  #           arch: arm64
  #           description: "Download pre-built libraries"
  #         # Windows downloads
  #         - os: windows-latest
  #           platform: windows
  #           arch: amd64
  #           description: "Download pre-built libraries"
    
  #   steps:
  #   - name: Checkout code
  #     uses: actions/checkout@11bd71901bbe5b1630ceea73d27597364c9af683 # v4

  #   - name: Set up Go
  #     uses: actions/setup-go@d35c59abb061a4a6fb18e82ac0862c26744d6ab5 # v5
  #     with:
  #       go-version: ${{ env.GO_VERSION }}

  #   - name: Cache Go modules
  #     uses: actions/cache@5a3ec84eff668545956fd18022155c47e93e2684 # v4
  #     with:
  #       path: |
  #         ~/.cache/go-build
  #         ~/go/pkg/mod
  #       key: ${{ runner.os }}-go-${{ env.GO_VERSION }}-${{ hashFiles('**/go.sum') }}
  #       restore-keys: |
  #         ${{ runner.os }}-go-${{ env.GO_VERSION }}-

  #   - name: Download dependencies
  #     run: go mod download

  #   - name: Download llama.cpp libraries using Makefile
  #     env:
  #       LLAMA_CPP_BUILD: ${{ env.LLAMA_CPP_BUILD }}
  #       GOOS: ${{ matrix.platform }}
  #       GOARCH: ${{ matrix.arch }}
  #     run: |
  #       echo "Downloading libraries for ${{ matrix.platform }}-${{ matrix.arch }} - ${{ matrix.description }}"
  #       make download-libs

  #   - name: Upload library artifacts
  #     uses: actions/upload-artifact@ea165f8d65b6e75b540449e92b4886f43607fa02 # v4
  #     with:
  #       name: libs-${{ matrix.platform }}-${{ matrix.arch }}
  #       path: libs/${{ matrix.platform }}_${{ matrix.arch }}/

  # test-hip:
  #   name: Test HIP Support
  #   runs-on: ubuntu-latest
  #   needs: build-libs
  #   if: github.event_name != 'pull_request' || contains(github.event.pull_request.labels.*.name, 'test-hip')
    
  #   steps:
  #   - name: Checkout code
  #     uses: actions/checkout@11bd71901bbe5b1630ceea73d27597364c9af683 # v4
    
  #   - name: Install ROCm (HIP) SDK
  #     run: |
  #       wget -q -O - https://repo.radeon.com/rocm/rocm.gpg.key | sudo apt-key add -
  #       echo 'deb [arch=amd64] https://repo.radeon.com/rocm/apt/debian/ ubuntu main' | sudo tee /etc/apt/sources.list.d/rocm.list
  #       sudo apt-get update
  #       sudo apt-get install -y rocm-dev hip-dev
  #       echo "/opt/rocm/bin" >> $GITHUB_PATH
  #       echo "ROCM_PATH=/opt/rocm" >> $GITHUB_ENV
    
  #   - name: Test HIP detection
  #     run: |
  #       echo "Testing HIP detection and build configuration..."
  #       make clone-llamacpp
  #       # This should detect HIP and configure build accordingly
  #       cd build/llama.cpp/build-linux-amd64
  #       if cmake --version >/dev/null 2>&1; then
  #         cmake .. -DGGML_HIP=ON 2>&1 | tee hip-config.log
  #         if grep -q "HIP found" hip-config.log; then
  #           echo "✅ HIP detected successfully"
  #         else
  #           echo "❌ HIP detection failed"
  #           exit 1
  #         fi
  #       fi

  # build:
  #   name: Build Go Bindings
  #   runs-on: ubuntu-latest
  #   needs: [test, lint, security]
  #   strategy:
  #     matrix:
  #       goos: [linux, darwin, windows]
  #       goarch: [amd64, arm64]
  #       exclude:
  #         - goos: windows
  #           goarch: arm64  # Windows ARM64 Go support is limited

  #   steps:
  #   - name: Checkout code
  #     uses: actions/checkout@11bd71901bbe5b1630ceea73d27597364c9af683 # v4

  #   - name: Set up Go
  #     uses: actions/setup-go@d35c59abb061a4a6fb18e82ac0862c26744d6ab5 # v5
  #     with:
  #       go-version: ${{ env.GO_VERSION }}

  #   - name: Cache Go modules
  #     uses: actions/cache@5a3ec84eff668545956fd18022155c47e93e2684 # v4
  #     with:
  #       path: |
  #         ~/.cache/go-build
  #         ~/go/pkg/mod
  #       key: ${{ runner.os }}-go-${{ env.GO_VERSION }}-${{ hashFiles('**/go.sum') }}

  #   - name: Download dependencies
  #     run: go mod download

  #   - name: Build
  #     env:
  #       GOOS: ${{ matrix.goos }}
  #       GOARCH: ${{ matrix.goarch }}
  #       CGO_ENABLED: 0
  #     run: make build

  #   - name: Upload build artifacts
  #     uses: actions/upload-artifact@ea165f8d65b6e75b540449e92b4886f43607fa02 # v4
  #     with:
  #       name: build-${{ matrix.goos }}-${{ matrix.goarch }}
  #       path: build/${{ matrix.goos }}_${{ matrix.goarch }}/

  release:
    name: Create Release
    if: startsWith(github.ref, 'refs/tags/v')
    runs-on: ubuntu-latest
    needs: [examples, documentation, test, lint, security]
    permissions:
      pages: write
      id-token: write
    
    steps:
    - name: Checkout code
      uses: actions/checkout@11bd71901bbe5b1630ceea73d27597364c9af683 # v4

    - name: Set up Go
      uses: actions/setup-go@d35c59abb061a4a6fb18e82ac0862c26744d6ab5 # v5
      with:
        go-version: ${{ env.GO_VERSION }}

    - name: Cache Go modules
      uses: actions/cache@5a3ec84eff668545956fd18022155c47e93e2684 # v4
      with:
        path: |
          ~/.cache/go-build
          ~/go/pkg/mod
        key: ${{ runner.os }}-go-${{ env.GO_VERSION }}-${{ hashFiles('**/go.sum') }}
        restore-keys: |
          ${{ runner.os }}-go-${{ env.GO_VERSION }}-

    - name: Create release packages using Makefile
      env:
        VERSION: ${{ github.ref_name }}
        LLAMA_CPP_BUILD: ${{ env.LLAMA_CPP_BUILD }}
      run: |
        # Extract version from tag (remove 'v' prefix)
        export VERSION=${VERSION#v}
        echo "Creating release for version: $VERSION"
        echo "Using llama.cpp build: $LLAMA_CPP_BUILD"
        make release

    - name: Extract release notes
      id: extract_notes
      run: |
        # Extract release notes from CHANGELOG.md
        VERSION=${{ github.ref_name }}
        VERSION=${VERSION#v}
        sed -n "/## \[$VERSION\]/,/## \[/p" CHANGELOG.md | sed '$d' > release_notes.md

    - name: Create GitHub Release
      uses: actions/create-release@0cb9c9b65d5d1901c1f53e5e66eaf4afd303e70e # v1
      id: create_release
      env:
        GITHUB_TOKEN: ${{ secrets.GITHUB_TOKEN }}
      with:
        tag_name: ${{ github.ref }}
        release_name: Release ${{ github.ref }}
        body_path: release_notes.md
        draft: false
        prerelease: false

    - name: Upload Release Assets
      run: |
        for file in dist/*; do
          if [ -f "$file" ]; then
            echo "Uploading $file"
            curl \
              -X POST \
              -H "Authorization: token ${{ secrets.GITHUB_TOKEN }}" \
              -H "Content-Type: application/octet-stream" \
              --data-binary @"$file" \
              "${{ steps.create_release.outputs.upload_url }}?name=$(basename $file)"
          fi
        done

    - name: Publish to Go Module Proxy
      run: |
        echo "Publishing module to Go module proxy..."
        # Get the module name from go.mod
        MODULE_NAME=$(go mod edit -json | jq -r '.Module.Path')
        TAG_VERSION=${{ github.ref_name }}
        
        echo "Module: $MODULE_NAME"
        echo "Version: $TAG_VERSION"
        
        # Request the module from the proxy to trigger indexing
        echo "Requesting module from proxy.golang.org..."
        GOPROXY=proxy.golang.org go list -m "$MODULE_NAME@$TAG_VERSION" || echo "Module may take a few minutes to be available"
        
        # Also try to fetch module info to ensure it's properly indexed
        echo "Verifying module availability..."
        curl -f "https://proxy.golang.org/$MODULE_NAME/@v/$TAG_VERSION.info" || echo "Module indexing in progress"
        
        echo "Go module publication requested. The module should be available at:"
        echo "  go get $MODULE_NAME@$TAG_VERSION"

    - name: Deploy to GitHub Pages
      uses: actions/deploy-pages@v1

  examples:
    name: Build Examples
    runs-on: ${{ matrix.os }}
    needs: [test, lint, security]
    strategy:
      matrix:
        os: [ubuntu-latest, macos-latest, windows-latest]
    
    steps:
    - name: Checkout code
      uses: actions/checkout@11bd71901bbe5b1630ceea73d27597364c9af683 # v4

    - name: Set up Go
      uses: actions/setup-go@d35c59abb061a4a6fb18e82ac0862c26744d6ab5 # v5
      with:
        go-version: ${{ env.GO_VERSION }}

    - name: Build examples
      run: make build-examples

  documentation:
    name: Generate Documentation
    runs-on: ubuntu-latest
    permissions:
      contents: read
      pages: write
      id-token: write

    
    steps:
    - name: Checkout code
      uses: actions/checkout@11bd71901bbe5b1630ceea73d27597364c9af683 # v4

    - name: Set up Go
      uses: actions/setup-go@d35c59abb061a4a6fb18e82ac0862c26744d6ab5 # v5
      with:
        go-version: ${{ env.GO_VERSION }}

<<<<<<< HEAD
    - name: Install doc2go
      run: go install go.abhg.dev/doc2go@latest
    
    - name: Generate API reference
      run: doc2go ./...
    
    - name: Upload pages
      if: github.ref == 'refs/heads/main'
      uses: actions/upload-pages-artifact@v1


=======
    - name: Generate Go documentation
      run: |
        go doc -all . > docs/API.md || true

    - name: Setup Pages
      if: github.ref == 'refs/heads/main'
      uses: actions/configure-pages@983d7736d9b0ae728b81ab479565c72886d7745b # v5

    - name: Upload Pages artifact
      if: github.ref == 'refs/heads/main'
      uses: actions/upload-pages-artifact@56afc609e74202658d3ffba0e8f6dda462b719fa # v3
      with:
        path: ./docs

    - name: Deploy to GitHub Pages
      if: github.ref == 'refs/heads/main'
      id: deployment
      uses: actions/deploy-pages@d6db90164ac5ed86f2b6aed7e0febac5b3c0c03e # v4
>>>>>>> d5741d1d

        <|MERGE_RESOLUTION|>--- conflicted
+++ resolved
@@ -454,7 +454,6 @@
       contents: read
       pages: write
       id-token: write
-
     
     steps:
     - name: Checkout code
@@ -465,7 +464,6 @@
       with:
         go-version: ${{ env.GO_VERSION }}
 
-<<<<<<< HEAD
     - name: Install doc2go
       run: go install go.abhg.dev/doc2go@latest
     
@@ -477,25 +475,4 @@
       uses: actions/upload-pages-artifact@v1
 
 
-=======
-    - name: Generate Go documentation
-      run: |
-        go doc -all . > docs/API.md || true
-
-    - name: Setup Pages
-      if: github.ref == 'refs/heads/main'
-      uses: actions/configure-pages@983d7736d9b0ae728b81ab479565c72886d7745b # v5
-
-    - name: Upload Pages artifact
-      if: github.ref == 'refs/heads/main'
-      uses: actions/upload-pages-artifact@56afc609e74202658d3ffba0e8f6dda462b719fa # v3
-      with:
-        path: ./docs
-
-    - name: Deploy to GitHub Pages
-      if: github.ref == 'refs/heads/main'
-      id: deployment
-      uses: actions/deploy-pages@d6db90164ac5ed86f2b6aed7e0febac5b3c0c03e # v4
->>>>>>> d5741d1d
-
         